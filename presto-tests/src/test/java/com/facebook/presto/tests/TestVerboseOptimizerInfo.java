/*
 * Licensed under the Apache License, Version 2.0 (the "License");
 * you may not use this file except in compliance with the License.
 * You may obtain a copy of the License at
 *
 *     http://www.apache.org/licenses/LICENSE-2.0
 *
 * Unless required by applicable law or agreed to in writing, software
 * distributed under the License is distributed on an "AS IS" BASIS,
 * WITHOUT WARRANTIES OR CONDITIONS OF ANY KIND, either express or implied.
 * See the License for the specific language governing permissions and
 * limitations under the License.
 */

package com.facebook.presto.tests;

import com.facebook.presto.Session;
import com.facebook.presto.metadata.SessionPropertyManager;
import com.facebook.presto.spi.ConnectorId;
import com.facebook.presto.testing.LocalQueryRunner;
import com.facebook.presto.testing.MaterializedResult;
import com.facebook.presto.testing.QueryRunner;
import com.facebook.presto.tpch.TpchConnectorFactory;
import com.google.common.collect.ImmutableList;
import com.google.common.collect.ImmutableMap;
import org.testng.annotations.Test;

import java.util.ArrayList;
import java.util.List;
import java.util.regex.Matcher;
import java.util.regex.Pattern;

import static com.facebook.presto.SystemSessionProperties.OPTIMIZE_PAYLOAD_JOINS;
import static com.facebook.presto.SystemSessionProperties.PARTIAL_AGGREGATION_STRATEGY;
import static com.facebook.presto.SystemSessionProperties.VERBOSE_OPTIMIZER_INFO_ENABLED;
import static com.facebook.presto.SystemSessionProperties.VERBOSE_OPTIMIZER_RESULTS;
import static com.facebook.presto.testing.TestingSession.TESTING_CATALOG;
import static com.facebook.presto.testing.TestingSession.testSessionBuilder;
import static com.facebook.presto.tpch.TpchMetadata.TINY_SCHEMA_NAME;
import static com.google.common.collect.Iterables.getOnlyElement;
import static org.testng.Assert.assertFalse;
import static org.testng.Assert.assertTrue;

public class TestVerboseOptimizerInfo
        extends AbstractTestQueries
{
    @Override
    protected QueryRunner createQueryRunner()
    {
        return createLocalQueryRunner();
    }

    public static LocalQueryRunner createLocalQueryRunner()
    {
        Session defaultSession = testSessionBuilder()
                .setCatalog("local")
                .setSchema(TINY_SCHEMA_NAME)
                .build();

        LocalQueryRunner localQueryRunner = new LocalQueryRunner(defaultSession);

        // add the tpch catalog
        // local queries run directly against the generator
        localQueryRunner.createCatalog(
                defaultSession.getCatalog().get(),
                new TpchConnectorFactory(1),
                ImmutableMap.of());

        localQueryRunner.getMetadata().registerBuiltInFunctions(CUSTOM_FUNCTIONS);

        SessionPropertyManager sessionPropertyManager = localQueryRunner.getMetadata().getSessionPropertyManager();
        sessionPropertyManager.addSystemSessionProperties(TEST_SYSTEM_PROPERTIES);
        sessionPropertyManager.addConnectorSessionProperties(new ConnectorId(TESTING_CATALOG), TEST_CATALOG_PROPERTIES);

        return localQueryRunner;
    }

    @Test
    public void testApplicableOptimizers()
    {
        Session session = Session.builder(getSession())
                .setSystemProperty(VERBOSE_OPTIMIZER_INFO_ENABLED, "true")
                .build();
        String query = "SELECT o.orderkey FROM part p, orders o, lineitem l WHERE p.partkey = l.partkey AND l.orderkey = o.orderkey AND p.partkey <> o.orderkey AND p.name < l.comment";
        MaterializedResult materializedResult = computeActual(session, "explain " + query);
        String explain = (String) getOnlyElement(materializedResult.getOnlyColumnAsSet());

        checkOptimizerInfo(explain, "Triggered", ImmutableList.of("PruneCrossJoinColumns"));
        checkOptimizerInfo(explain, "Applicable", ImmutableList.of("AddNotNullFiltersToJoinNode"));

        String payloadJoinQuery = "SELECT l.* FROM (select *, map(ARRAY[1,3], ARRAY[2,4]) as m1 from lineitem) l left join orders o on (l.orderkey = o.orderkey) left join part p on (l.partkey=p.partkey)";
        materializedResult = computeActual(session, "explain " + payloadJoinQuery);
        String explainPayloadJoinQuery = (String) getOnlyElement(materializedResult.getOnlyColumnAsSet());

        checkOptimizerInfo(explainPayloadJoinQuery, "Applicable", ImmutableList.of("PayloadJoinOptimizer"));

        Session sessionWithPayload = Session.builder(session)
                .setSystemProperty(OPTIMIZE_PAYLOAD_JOINS, "true")
                .build();
        materializedResult = computeActual(sessionWithPayload, "explain " + payloadJoinQuery);
        explainPayloadJoinQuery = (String) getOnlyElement(materializedResult.getOnlyColumnAsSet());

        checkOptimizerInfo(explainPayloadJoinQuery, "Triggered", ImmutableList.of("PayloadJoinOptimizer"));
    }
    @Test
    public void testCostBasedOptimizers()
    {
        Session session = Session.builder(getSession())
                .setSystemProperty(VERBOSE_OPTIMIZER_INFO_ENABLED, "true")
                .build();
        String query = "select lineitem.linenumber,count(*) from orders join lineitem on (lineitem.orderkey=orders.orderkey) group by linenumber";
        MaterializedResult materializedResult = computeActual(session, "explain " + query);
        String explain = (String) getOnlyElement(materializedResult.getOnlyColumnAsSet());

        checkOptimizerInfo(explain, "Triggered", ImmutableList.of("PushPartialAggregationThroughExchange", "ReorderJoins"));
        // PushPartialAggregationThroughExchange is not a cost based optimizer with this session
        checkOptimizerInfo(explain, "Cost-based", ImmutableList.of("ReorderJoins"), ImmutableList.of("PushPartialAggregationThroughExchange"));

        Session sessionWithCostBasedPartialAgg = Session.builder(session)
                .setSystemProperty(PARTIAL_AGGREGATION_STRATEGY, "AUTOMATIC")
                .build();

        materializedResult = computeActual(sessionWithCostBasedPartialAgg, "explain " + query);
        explain = (String) getOnlyElement(materializedResult.getOnlyColumnAsSet());

        checkOptimizerInfo(explain, "Triggered", ImmutableList.of("PushPartialAggregationThroughExchange", "ReorderJoins"));
        // PushPartialAggregationThroughExchange is now a cost based optimizer
        checkOptimizerInfo(explain, "Cost-based", ImmutableList.of("PushPartialAggregationThroughExchange", "ReorderJoins"));
    }

    @Test
    public void testVerboseOptimizerResults()
    {
        Session sessionPrintAll = Session.builder(getSession())
                .setSystemProperty(VERBOSE_OPTIMIZER_INFO_ENABLED, "true")
                .setSystemProperty(VERBOSE_OPTIMIZER_RESULTS, "all")
                .setSystemProperty(OPTIMIZE_PAYLOAD_JOINS, "true")
                .build();
        String query = "SELECT l.* FROM (select *, map(ARRAY[1,3], ARRAY[2,4]) as m1 from lineitem) l left join orders o on (l.orderkey = o.orderkey) left join part p on (l.partkey=p.partkey)";
        MaterializedResult materializedResult = computeActual(sessionPrintAll, "explain " + query);
        String explain = (String) getOnlyElement(materializedResult.getOnlyColumnAsSet());

        checkOptimizerResults(explain, ImmutableList.of("PayloadJoinOptimizer", "RemoveRedundantIdentityProjections", "PruneUnreferencedOutputs"), ImmutableList.of());

        Session sessionPrintSome = Session.builder(sessionPrintAll)
                .setSystemProperty(VERBOSE_OPTIMIZER_RESULTS, "PayloadJoinOptimizer,RemoveRedundantIdentityProjections")
                .build();
        materializedResult = computeActual(sessionPrintSome, "explain " + query);
        explain = (String) getOnlyElement(materializedResult.getOnlyColumnAsSet());

        checkOptimizerResults(explain, ImmutableList.of("PayloadJoinOptimizer", "RemoveRedundantIdentityProjections"), ImmutableList.of("PruneUnreferencedOutputs"));
    }

<<<<<<< HEAD
    @Test
    public void testQuotedIdentifiers()
    {
        // Expected to fail as Table is stored in Uppercase in H2 db and exists in tpch as lowercase
        assertQueryFails("SELECT \"TOTALPRICE\" \"my price\" FROM \"ORDERS\"", "Table local.tiny.ORDERS does not exist");
    }

    private void checkOptimizerInfo(String explain, boolean checkTriggered, List<String> optimizers)
=======
    private void checkOptimizerInfo(String explain, String optimizerType, List<String> optimizers)
>>>>>>> cb589d43
    {
        checkOptimizerInfo(explain, optimizerType, optimizers, new ArrayList<>());
    }

    private void checkOptimizerInfo(String explain, String optimizerType, List<String> optimizers, List<String> missingOptimizers)
    {
        String regex = optimizerType + " optimizers.*";
        Pattern pattern = Pattern.compile(regex);
        Matcher matcher = pattern.matcher(explain);
        assertTrue(matcher.find());

        String optimizerInfo = matcher.group();
        for (String opt : optimizers) {
            assertTrue(optimizerInfo.contains(opt));
        }

        for (String opt : missingOptimizers) {
            assertFalse(optimizerInfo.contains(opt));
        }
    }

    private void checkOptimizerResults(String explain, List<String> includedOptimizers, List<String> excludedOptimizers)
    {
        for (String opt : includedOptimizers) {
            assertTrue(explain.contains(opt + " (before):"));
            assertTrue(explain.contains(opt + " (after):"));
        }

        for (String opt : excludedOptimizers) {
            assertFalse(explain.contains(opt + " (before):"));
        }
    }
}<|MERGE_RESOLUTION|>--- conflicted
+++ resolved
@@ -151,7 +151,6 @@
         checkOptimizerResults(explain, ImmutableList.of("PayloadJoinOptimizer", "RemoveRedundantIdentityProjections"), ImmutableList.of("PruneUnreferencedOutputs"));
     }
 
-<<<<<<< HEAD
     @Test
     public void testQuotedIdentifiers()
     {
@@ -159,10 +158,7 @@
         assertQueryFails("SELECT \"TOTALPRICE\" \"my price\" FROM \"ORDERS\"", "Table local.tiny.ORDERS does not exist");
     }
 
-    private void checkOptimizerInfo(String explain, boolean checkTriggered, List<String> optimizers)
-=======
     private void checkOptimizerInfo(String explain, String optimizerType, List<String> optimizers)
->>>>>>> cb589d43
     {
         checkOptimizerInfo(explain, optimizerType, optimizers, new ArrayList<>());
     }
